import com.github.jengelman.gradle.plugins.shadow.tasks.ShadowJar

buildscript {
    repositories {
        jcenter()
        google()
        maven {
            url "https://plugins.gradle.org/m2/"
        }
    }
    dependencies {
        classpath "com.google.protobuf:protobuf-gradle-plugin:0.8.8"
        classpath "com.github.jengelman.gradle.plugins:shadow:4.0.4"
    }
}

apply plugin: "com.github.johnrengelman.shadow"
apply plugin: "com.google.protobuf"
apply plugin: "java"
apply plugin: "maven"

repositories {
    mavenLocal()
    jcenter()
    google()
}

configurations {
    compileWindows
    compileMacOs
    compileLinux
}

// The repackaging rules are defined in the "shadowJar" task below.
dependencies {
    compile "com.android.tools:r8:1.5.68"
<<<<<<< HEAD
    compile "org.jetbrains.kotlinx:kotlinx-metadata-jvm:0.1.0"
=======
>>>>>>> 131c1fbb
    compile "com.android.tools.build:apkzlib:3.4.0-beta01"
    compile "com.android.tools.ddms:ddmlib:26.2.0"

    compileOnly "com.google.auto.value:auto-value-annotations:1.6.5"
    annotationProcessor "com.google.auto.value:auto-value:1.6.5"

    shadow "com.android.tools.build:aapt2-proto:0.4.0"
<<<<<<< HEAD
=======
    shadow "com.google.auto.value:auto-value-annotations:1.6.2"
    annotationProcessor "com.google.auto.value:auto-value:1.6.2"
>>>>>>> 131c1fbb
    shadow "com.google.errorprone:error_prone_annotations:2.3.1"
    shadow "com.google.guava:guava:27.0.1-jre"
    shadow "com.google.protobuf:protobuf-java:3.6.1"
    shadow "com.google.protobuf:protobuf-java-util:3.6.1"

    compileWindows "com.android.tools.build:aapt2:3.5.0-alpha03-5252756:windows"
    compileMacOs "com.android.tools.build:aapt2:3.5.0-alpha03-5252756:osx"
    compileLinux "com.android.tools.build:aapt2:3.5.0-alpha03-5252756:linux"

    testCompileOnly "com.google.auto.value:auto-value-annotations:1.6.5"
    testAnnotationProcessor "com.google.auto.value:auto-value:1.6.5"

    testCompile "com.android.tools.build:aapt2-proto:0.4.0"
<<<<<<< HEAD
=======
    testCompile "com.google.auto.value:auto-value-annotations:1.6.2"
    testAnnotationProcessor "com.google.auto.value:auto-value:1.6.2"
>>>>>>> 131c1fbb
    testCompile "com.google.errorprone:error_prone_annotations:2.3.1"
    testCompile "com.google.guava:guava:27.0.1-jre"
    testCompile "com.google.truth.extensions:truth-java8-extension:0.45"
    testCompile "com.google.truth.extensions:truth-proto-extension:0.45"
    testCompile "com.google.jimfs:jimfs:1.1"
    testCompile "com.google.protobuf:protobuf-java:3.4.0"
    testCompile "com.google.protobuf:protobuf-java-util:3.4.0"
    testCompile "org.mockito:mockito-core:2.18.3"
    testCompile "junit:junit:4.12"
    testCompile "org.junit.jupiter:junit-jupiter-api:5.2.0"
    testCompile "org.junit.vintage:junit-vintage-engine:5.2.0"
    testRuntime "org.junit.jupiter:junit-jupiter-engine:5.2.0"
    testCompile "org.junit.platform:junit-platform-runner:1.2.0"
}

def osName = System.getProperty("os.name").toLowerCase()

// Use utf-8 instead of the platform default encoding.
compileJava.options.encoding = "UTF-8"
compileTestJava.options.encoding = "UTF-8"

test {
    if (osName.contains("linux")) {
        environment "AAPT2_PATH", "build/resources/main/linux/aapt2"
    }

    if (osName.contains("windows")) {
        environment "AAPT2_PATH", 'build/resources/main/windows/aapt2'
    }

    if (osName.contains("mac")) {
        environment "AAPT2_PATH", 'build/resources/main/macos/aapt2'
    }
    testLogging {
        events "passed", "skipped", "failed"
        showStandardStreams = true
    }

    reports {
        html.enabled = false
    }
}

protobuf {
    protoc {
        artifact = "com.google.protobuf:protoc:3.6.1"
    }
}

uploadShadow {
    repositories {
        mavenDeployer {
            def localRepo = project.hasProperty('localRepo') ?
                    project.localRepo : "$buildDir/repo"
            repository(url: "file://" + localRepo)
            pom.project {
                groupId 'com.android.tools.build'
                artifactId 'bundletool'
                version project.release_version

                licenses {
                    license {
                        name 'The Apache Software License, Version 2.0'
                        url 'http://www.apache.org/licenses/LICENSE-2.0.txt'
                        distribution 'repo'
                    }
                }
            }
        }
    }
}

// Artifact released to Maven.
shadowJar {
    baseName = 'bundletool'
    classifier = ''

    // Package all the Android Gradle plugin dependencies that are compiled from
    // source.
    dependencies {
        include(dependency {
            it.moduleGroup.startsWith('com.android.tools')
        })
    }

    relocate('com.android', 'shadow.bundletool.com.android') {
        // BundleTool classes.
        exclude 'com.android.tools.build.bundletool.**'
        // Bundle protos.
        exclude 'com.android.bundle.**'
        // Aapt protos.
        exclude 'com.android.aapt.**'
    }
}

// Artifact to use as standalone command line tool.
task executableJar(type: ShadowJar) {
    baseName = 'bundletool'
    classifier = 'all'
    from sourceSets.main.output
    from({ zipTree(project.configurations.compileWindows.singleFile) }) { into 'windows/' }
    from({ zipTree(project.configurations.compileMacOs.singleFile) }) { into 'macos/' }
    from({ zipTree(project.configurations.compileLinux.singleFile) }) { into 'linux/' }
    configurations = [
        project.configurations.runtime,
        project.configurations.shadow
    ]
    manifest {
        attributes 'Main-Class': 'com.android.tools.build.bundletool.BundleToolMain'
    }
    exclude 'META-INF/*.SF'
    exclude 'META-INF/*.DSA'
    exclude 'META-INF/*.RSA'
}

// Unzip the aapt2 dependency jar.
task unzipAapt2Jar(type: Copy) {
    if (osName.contains("linux")) {
        from zipTree(project.configurations.compileLinux.singleFile)
        into('build/resources/main/linux')
    }

    if (osName.contains("windows")) {
        from zipTree(project.configurations.compileWindows.singleFile)
        into('build/resources/main/windows')
    }

    if (osName.contains("mac")) {
        from zipTree(project.configurations.compileMacOs.singleFile)
        into('build/resources/main/macos')
    }
}

compileTestJava.dependsOn(unzipAapt2Jar)<|MERGE_RESOLUTION|>--- conflicted
+++ resolved
@@ -34,10 +34,6 @@
 // The repackaging rules are defined in the "shadowJar" task below.
 dependencies {
     compile "com.android.tools:r8:1.5.68"
-<<<<<<< HEAD
-    compile "org.jetbrains.kotlinx:kotlinx-metadata-jvm:0.1.0"
-=======
->>>>>>> 131c1fbb
     compile "com.android.tools.build:apkzlib:3.4.0-beta01"
     compile "com.android.tools.ddms:ddmlib:26.2.0"
 
@@ -45,11 +41,8 @@
     annotationProcessor "com.google.auto.value:auto-value:1.6.5"
 
     shadow "com.android.tools.build:aapt2-proto:0.4.0"
-<<<<<<< HEAD
-=======
     shadow "com.google.auto.value:auto-value-annotations:1.6.2"
     annotationProcessor "com.google.auto.value:auto-value:1.6.2"
->>>>>>> 131c1fbb
     shadow "com.google.errorprone:error_prone_annotations:2.3.1"
     shadow "com.google.guava:guava:27.0.1-jre"
     shadow "com.google.protobuf:protobuf-java:3.6.1"
@@ -63,11 +56,9 @@
     testAnnotationProcessor "com.google.auto.value:auto-value:1.6.5"
 
     testCompile "com.android.tools.build:aapt2-proto:0.4.0"
-<<<<<<< HEAD
-=======
     testCompile "com.google.auto.value:auto-value-annotations:1.6.2"
     testAnnotationProcessor "com.google.auto.value:auto-value:1.6.2"
->>>>>>> 131c1fbb
+    testCompile "com.google.errorprone:error_prone_annotations:2.3.1"
     testCompile "com.google.errorprone:error_prone_annotations:2.3.1"
     testCompile "com.google.guava:guava:27.0.1-jre"
     testCompile "com.google.truth.extensions:truth-java8-extension:0.45"
